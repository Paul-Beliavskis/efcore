<?xml version="1.0" encoding="utf-8"?>
<Dependencies>
  <ProductDependencies>
    <Dependency Name="Microsoft.CSharp" Version="4.6.0-rc1.19455.12" CoherentParentDependency="Microsoft.NETCore.App.Runtime.win-x64">
      <Uri>https://github.com/dotnet/corefx</Uri>
      <Sha>dc35064ddb813f84009b952b3dfa9ac783048c82</Sha>
    </Dependency>
    <Dependency Name="Microsoft.DotNet.PlatformAbstractions" Version="3.0.0-rc2-19455-28" CoherentParentDependency="Microsoft.Extensions.Logging">
      <Uri>https://github.com/dotnet/core-setup</Uri>
      <Sha>ff03f37493197645460f51ab4dc17cbb50c500a8</Sha>
    </Dependency>
<<<<<<< HEAD
    <Dependency Name="Microsoft.Extensions.Caching.Memory" Version="3.0.0-rc1.19456.10">
      <Uri>https://github.com/aspnet/Extensions</Uri>
      <Sha>73c259904d5db01bbeede15df2a72d1b94cb3306</Sha>
    </Dependency>
    <Dependency Name="Microsoft.Extensions.Configuration.EnvironmentVariables" Version="3.0.0-rc1.19456.10">
      <Uri>https://github.com/aspnet/Extensions</Uri>
      <Sha>73c259904d5db01bbeede15df2a72d1b94cb3306</Sha>
    </Dependency>
    <Dependency Name="Microsoft.Extensions.Configuration.Json" Version="3.0.0-rc1.19456.10">
      <Uri>https://github.com/aspnet/Extensions</Uri>
      <Sha>73c259904d5db01bbeede15df2a72d1b94cb3306</Sha>
    </Dependency>
    <Dependency Name="Microsoft.Extensions.Configuration" Version="3.0.0-rc1.19456.10">
      <Uri>https://github.com/aspnet/Extensions</Uri>
      <Sha>73c259904d5db01bbeede15df2a72d1b94cb3306</Sha>
    </Dependency>
    <Dependency Name="Microsoft.Extensions.DependencyInjection" Version="3.0.0-rc1.19456.10">
      <Uri>https://github.com/aspnet/Extensions</Uri>
      <Sha>73c259904d5db01bbeede15df2a72d1b94cb3306</Sha>
=======
    <Dependency Name="Microsoft.Extensions.Caching.Memory" Version="3.0.0-rc2.19456.11">
      <Uri>https://github.com/aspnet/Extensions</Uri>
      <Sha>80efd7dd2014f0fb11f3449f99afd57ffbe4fc20</Sha>
    </Dependency>
    <Dependency Name="Microsoft.Extensions.Configuration.EnvironmentVariables" Version="3.0.0-rc2.19456.11">
      <Uri>https://github.com/aspnet/Extensions</Uri>
      <Sha>80efd7dd2014f0fb11f3449f99afd57ffbe4fc20</Sha>
    </Dependency>
    <Dependency Name="Microsoft.Extensions.Configuration.Json" Version="3.0.0-rc2.19456.11">
      <Uri>https://github.com/aspnet/Extensions</Uri>
      <Sha>80efd7dd2014f0fb11f3449f99afd57ffbe4fc20</Sha>
    </Dependency>
    <Dependency Name="Microsoft.Extensions.Configuration" Version="3.0.0-rc2.19456.11">
      <Uri>https://github.com/aspnet/Extensions</Uri>
      <Sha>80efd7dd2014f0fb11f3449f99afd57ffbe4fc20</Sha>
    </Dependency>
    <Dependency Name="Microsoft.Extensions.DependencyInjection" Version="3.0.0-rc2.19456.11">
      <Uri>https://github.com/aspnet/Extensions</Uri>
      <Sha>80efd7dd2014f0fb11f3449f99afd57ffbe4fc20</Sha>
>>>>>>> 1933ab13
    </Dependency>
    <Dependency Name="Microsoft.Extensions.DependencyModel" Version="3.0.0-rc2-19455-28" CoherentParentDependency="Microsoft.Extensions.Logging">
      <Uri>https://github.com/dotnet/core-setup</Uri>
      <Sha>ff03f37493197645460f51ab4dc17cbb50c500a8</Sha>
    </Dependency>
<<<<<<< HEAD
    <Dependency Name="Microsoft.Extensions.HostFactoryResolver.Sources" Version="3.0.0-rc1.19456.10">
      <Uri>https://github.com/aspnet/Extensions</Uri>
      <Sha>73c259904d5db01bbeede15df2a72d1b94cb3306</Sha>
    </Dependency>
    <Dependency Name="Microsoft.Extensions.Logging" Version="3.0.0-rc1.19456.10">
      <Uri>https://github.com/aspnet/Extensions</Uri>
      <Sha>73c259904d5db01bbeede15df2a72d1b94cb3306</Sha>
=======
    <Dependency Name="Microsoft.Extensions.HostFactoryResolver.Sources" Version="3.0.0-rc2.19456.11">
      <Uri>https://github.com/aspnet/Extensions</Uri>
      <Sha>80efd7dd2014f0fb11f3449f99afd57ffbe4fc20</Sha>
    </Dependency>
    <Dependency Name="Microsoft.Extensions.Logging" Version="3.0.0-rc2.19456.11">
      <Uri>https://github.com/aspnet/Extensions</Uri>
      <Sha>80efd7dd2014f0fb11f3449f99afd57ffbe4fc20</Sha>
>>>>>>> 1933ab13
    </Dependency>
    <Dependency Name="Microsoft.NETCore.App.Ref" Version="3.0.0-rc2-19455-28" CoherentParentDependency="Microsoft.Extensions.Logging">
      <Uri>https://github.com/dotnet/core-setup</Uri>
      <Sha>ff03f37493197645460f51ab4dc17cbb50c500a8</Sha>
    </Dependency>
    <Dependency Name="Microsoft.NETCore.App.Runtime.win-x64" Version="3.0.0-rc2-19455-28" CoherentParentDependency="Microsoft.Extensions.Logging">
      <Uri>https://github.com/dotnet/core-setup</Uri>
      <Sha>ff03f37493197645460f51ab4dc17cbb50c500a8</Sha>
    </Dependency>
    <Dependency Name="NETStandard.Library.Ref" Version="2.1.0-rc2-19455-28" CoherentParentDependency="Microsoft.Extensions.Logging">
      <Uri>https://github.com/dotnet/core-setup</Uri>
      <Sha>ff03f37493197645460f51ab4dc17cbb50c500a8</Sha>
    </Dependency>
    <Dependency Name="System.Collections.Immutable" Version="1.6.0-rc1.19455.12" CoherentParentDependency="Microsoft.NETCore.App.Runtime.win-x64">
      <Uri>https://github.com/dotnet/corefx</Uri>
      <Sha>dc35064ddb813f84009b952b3dfa9ac783048c82</Sha>
    </Dependency>
    <Dependency Name="System.ComponentModel.Annotations" Version="4.6.0-rc1.19455.12" CoherentParentDependency="Microsoft.NETCore.App.Runtime.win-x64">
      <Uri>https://github.com/dotnet/corefx</Uri>
      <Sha>dc35064ddb813f84009b952b3dfa9ac783048c82</Sha>
    </Dependency>
    <Dependency Name="System.Diagnostics.DiagnosticSource" Version="4.6.0-rc1.19455.12" CoherentParentDependency="Microsoft.NETCore.App.Runtime.win-x64">
      <Uri>https://github.com/dotnet/corefx</Uri>
      <Sha>dc35064ddb813f84009b952b3dfa9ac783048c82</Sha>
    </Dependency>
  </ProductDependencies>
  <ToolsetDependencies>
    <Dependency Name="Microsoft.DotNet.Arcade.Sdk" Version="1.0.0-beta.19456.10">
      <Uri>https://github.com/dotnet/arcade</Uri>
      <Sha>2d393243ba4a0c95c2c18aa266df6e0f43ffe22d</Sha>
    </Dependency>
    <Dependency Name="Microsoft.Net.Compilers.Toolset" Version="3.3.1-beta3-19454-05" CoherentParentDependency="Microsoft.Extensions.Logging">
      <Uri>https://github.com/dotnet/roslyn</Uri>
      <Sha>3b423bd305daf81076d4d7b105101361c2490531</Sha>
    </Dependency>
  </ToolsetDependencies>
</Dependencies><|MERGE_RESOLUTION|>--- conflicted
+++ resolved
@@ -9,27 +9,6 @@
       <Uri>https://github.com/dotnet/core-setup</Uri>
       <Sha>ff03f37493197645460f51ab4dc17cbb50c500a8</Sha>
     </Dependency>
-<<<<<<< HEAD
-    <Dependency Name="Microsoft.Extensions.Caching.Memory" Version="3.0.0-rc1.19456.10">
-      <Uri>https://github.com/aspnet/Extensions</Uri>
-      <Sha>73c259904d5db01bbeede15df2a72d1b94cb3306</Sha>
-    </Dependency>
-    <Dependency Name="Microsoft.Extensions.Configuration.EnvironmentVariables" Version="3.0.0-rc1.19456.10">
-      <Uri>https://github.com/aspnet/Extensions</Uri>
-      <Sha>73c259904d5db01bbeede15df2a72d1b94cb3306</Sha>
-    </Dependency>
-    <Dependency Name="Microsoft.Extensions.Configuration.Json" Version="3.0.0-rc1.19456.10">
-      <Uri>https://github.com/aspnet/Extensions</Uri>
-      <Sha>73c259904d5db01bbeede15df2a72d1b94cb3306</Sha>
-    </Dependency>
-    <Dependency Name="Microsoft.Extensions.Configuration" Version="3.0.0-rc1.19456.10">
-      <Uri>https://github.com/aspnet/Extensions</Uri>
-      <Sha>73c259904d5db01bbeede15df2a72d1b94cb3306</Sha>
-    </Dependency>
-    <Dependency Name="Microsoft.Extensions.DependencyInjection" Version="3.0.0-rc1.19456.10">
-      <Uri>https://github.com/aspnet/Extensions</Uri>
-      <Sha>73c259904d5db01bbeede15df2a72d1b94cb3306</Sha>
-=======
     <Dependency Name="Microsoft.Extensions.Caching.Memory" Version="3.0.0-rc2.19456.11">
       <Uri>https://github.com/aspnet/Extensions</Uri>
       <Sha>80efd7dd2014f0fb11f3449f99afd57ffbe4fc20</Sha>
@@ -49,21 +28,11 @@
     <Dependency Name="Microsoft.Extensions.DependencyInjection" Version="3.0.0-rc2.19456.11">
       <Uri>https://github.com/aspnet/Extensions</Uri>
       <Sha>80efd7dd2014f0fb11f3449f99afd57ffbe4fc20</Sha>
->>>>>>> 1933ab13
     </Dependency>
     <Dependency Name="Microsoft.Extensions.DependencyModel" Version="3.0.0-rc2-19455-28" CoherentParentDependency="Microsoft.Extensions.Logging">
       <Uri>https://github.com/dotnet/core-setup</Uri>
       <Sha>ff03f37493197645460f51ab4dc17cbb50c500a8</Sha>
     </Dependency>
-<<<<<<< HEAD
-    <Dependency Name="Microsoft.Extensions.HostFactoryResolver.Sources" Version="3.0.0-rc1.19456.10">
-      <Uri>https://github.com/aspnet/Extensions</Uri>
-      <Sha>73c259904d5db01bbeede15df2a72d1b94cb3306</Sha>
-    </Dependency>
-    <Dependency Name="Microsoft.Extensions.Logging" Version="3.0.0-rc1.19456.10">
-      <Uri>https://github.com/aspnet/Extensions</Uri>
-      <Sha>73c259904d5db01bbeede15df2a72d1b94cb3306</Sha>
-=======
     <Dependency Name="Microsoft.Extensions.HostFactoryResolver.Sources" Version="3.0.0-rc2.19456.11">
       <Uri>https://github.com/aspnet/Extensions</Uri>
       <Sha>80efd7dd2014f0fb11f3449f99afd57ffbe4fc20</Sha>
@@ -71,7 +40,6 @@
     <Dependency Name="Microsoft.Extensions.Logging" Version="3.0.0-rc2.19456.11">
       <Uri>https://github.com/aspnet/Extensions</Uri>
       <Sha>80efd7dd2014f0fb11f3449f99afd57ffbe4fc20</Sha>
->>>>>>> 1933ab13
     </Dependency>
     <Dependency Name="Microsoft.NETCore.App.Ref" Version="3.0.0-rc2-19455-28" CoherentParentDependency="Microsoft.Extensions.Logging">
       <Uri>https://github.com/dotnet/core-setup</Uri>
